--- conflicted
+++ resolved
@@ -16,11 +16,7 @@
 backtrace = { version = "0.3.66", default-features = false, features = [ "std" ] }
 futures = { version = "0.3.24", default-features = false }
 getset = { version = "0.1.2", default-features = false }
-<<<<<<< HEAD
-iota-client = { git = "https://github.com/thibault-martinez/iota.rs", rev = "a56c2d5e81a0152e40dff5c59059ec07136e19ce", default-features = false, features = [ "message_interface", "tls" ] }
-=======
-iota-client = { git = "https://github.com/iotaledger/iota.rs", rev = "d83b75ca52c4444220df496e725d3753cf0b7fe3", default-features = false, features = [ "message_interface", "tls" ] }
->>>>>>> a45278f2
+iota-client = { git = "https://github.com/iotaledger/iota.rs", rev = "3bd04c61acb6d2694e645c73697dae4a54284158", default-features = false, features = [ "message_interface", "tls" ] }
 iota-crypto = { version = "0.14.0", default-features = false, features = [ "std", "chacha", "blake2b", "ed25519", "random", "slip10", "bip39", "bip39-en" ] }
 log = { version = "0.4.17", default-features = false }
 packable = { version = "0.6.1", default-features = false, features = [ "serde", "primitive-types" ] }
