--- conflicted
+++ resolved
@@ -35,7 +35,7 @@
 };
 
 /** Native token options for minting more native tokens */
-export interface IncreaseNativeTokenSupplyOptions {}
+export interface IncreaseNativeTokenSupplyOptions { }
 
 /** Native token options for minting */
 export interface NativeTokenOptions {
@@ -58,14 +58,12 @@
     sender?: string;
     /** Hex encoded bytes */
     metadata?: string;
-<<<<<<< HEAD
     /** Hex encoded bytes */
     tag?: string;
     /** Bech32 encoded issuer address **/
     issuer?: string;
     /** Hex encoded bytes */
     immutableMetadata?: string;
-=======
 }
 
 /** Options for the alias output creation */
@@ -80,5 +78,4 @@
     metadata?: string;
     /** Hex encoded bytes */
     stateMetadata?: string;
->>>>>>> 808eae05
 }